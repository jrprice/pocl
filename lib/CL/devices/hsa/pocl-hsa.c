/* pocl-hsa.c - driver for HSA supported devices. Currently only AMDGCN.

   Copyright (c) 2015-2016 Pekka Jääskeläinen <pekka.jaaskelainen@tut.fi>
                 2015 Charles Chen <ccchen@pllab.cs.nthu.edu.tw>
                      Shao-chung Wang <scwang@pllab.cs.nthu.edu.tw>
                 2015 Michal Babej <michal.babej@tut.fi>

   Short snippets borrowed from the MatrixMultiplication example in
   the HSA runtime library sources (c) 2014 HSA Foundation Inc.

   Permission is hereby granted, free of charge, to any person obtaining a copy
   of this software and associated documentation files (the "Software"), to deal
   in the Software without restriction, including without limitation the rights
   to use, copy, modify, merge, publish, distribute, sublicense, and/or sell
   copies of the Software, and to permit persons to whom the Software is
   furnished to do so, subject to the following conditions:

   The above copyright notice and this permission notice shall be included in
   all copies or substantial portions of the Software.

   THE SOFTWARE IS PROVIDED "AS IS", WITHOUT WARRANTY OF ANY KIND, EXPRESS OR
   IMPLIED, INCLUDING BUT NOT LIMITED TO THE WARRANTIES OF MERCHANTABILITY,
   FITNESS FOR A PARTICULAR PURPOSE AND NONINFRINGEMENT. IN NO EVENT SHALL THE
   AUTHORS OR COPYRIGHT HOLDERS BE LIABLE FOR ANY CLAIM, DAMAGES OR OTHER
   LIABILITY, WHETHER IN AN ACTION OF CONTRACT, TORT OR OTHERWISE, ARISING FROM,
   OUT OF OR IN CONNECTION WITH THE SOFTWARE OR THE USE OR OTHER DEALINGS IN
   THE SOFTWARE.
*/
/* Some example code snippets copied verbatim from vector_copy.c of HSA-Runtime-AMD: */
/* Copyright 2014 HSA Foundation Inc.  All Rights Reserved.
 *
 * HSAF is granting you permission to use this software and documentation (if
 * any) (collectively, the "Materials") pursuant to the terms and conditions
 * of the Software License Agreement included with the Materials.  If you do
 * not have a copy of the Software License Agreement, contact the  HSA Foundation for a copy.
 * Redistribution and use in source and binary forms, with or without
 * modification, are permitted provided that the following conditions
 * are met:
 * 1. Redistributions of source code must retain the above copyright
 *    notice, this list of conditions and the following disclaimer.
 * 2. Redistributions in binary form must reproduce the above copyright
 *    notice, this list of conditions and the following disclaimer in the
 *    documentation and/or other materials provided with the distribution
 * THE SOFTWARE IS PROVIDED "AS IS", WITHOUT WARRANTY OF ANY KIND, EXPRESS OR
 * IMPLIED, INCLUDING BUT NOT LIMITED TO THE WARRANTIES OF MERCHANTABILITY, FITNESS
 * FOR A PARTICULAR PURPOSE AND NONINFRINGEMENT.  IN NO EVENT SHALL THE
 * CONTRIBUTORS OR COPYRIGHT HOLDERS BE LIABLE FOR ANY CLAIM, DAMAGES OR OTHER
 * LIABILITY, WHETHER IN AN ACTION OF CONTRACT, TORT OR OTHERWISE, ARISING
 * FROM, OUT OF OR IN CONNECTION WITH THE SOFTWARE OR THE USE OR OTHER DEALINGS WITH THE SOFTWARE.
 */

#ifndef _BSD_SOURCE
#define _BSD_SOURCE
#endif

#ifndef _DEFAULT_SOURCE
#define _DEFAULT_SOURCE
#endif


#include "hsa.h"
#include "hsa_ext_finalize.h"
#include "hsa_ext_image.h"

#include "config.h"

#ifdef HAVE_HSA_EXT_AMD_H
#include "hsa_ext_amd.h"
#endif

#include "pocl-hsa.h"
#include "common.h"
#include "devices.h"
#include "pocl_file_util.h"
#include "pocl_cache.h"
#include "pocl_llvm.h"
#include "pocl_util.h"

#include <assert.h>
#include <string.h>
#include <stdlib.h>
#include <pthread.h>

#ifndef _MSC_VER
#  include <sys/wait.h>
#  include <sys/time.h>
#  include <sys/types.h>
#  include <unistd.h>
#else
#  include "vccompat.hpp"
#endif

#define max(a,b) (((a) > (b)) ? (a) : (b))

/* TODO:
   - fix pocl_llvm_generate_workgroup_function() to
     generate the entire linked program.bc for HSA, not just a single kernel.
   - AMD SDK samples. Requires work mainly in these areas:
      - image support
      - CL C++
   - OpenCL printf() support
   - get_global_offset() and global_work_offset param of clEnqueNDRker -
     HSA kernel dispatch packet has no offset fields -
     we must take care of it somewhere
   - clinfo of Ubuntu crashes
   - etc. etc.
*/

#define HSA_KERNEL_CACHE_SIZE 64
#define COMMAND_LIST_SIZE 4096
#define EVENT_LIST_SIZE 511

typedef struct pocl_hsa_event_data_s {
  void* actual_kernargs;
  pthread_cond_t event_cond;
} pocl_hsa_event_data_t;

/* Simple statically-sized kernel data cache */
/* for caching kernel dispatch data, binaries etc */
typedef struct pocl_hsa_kernel_cache_s {
  cl_kernel kernel;
  hsa_executable_t hsa_exe;
  uint64_t code_handle;

  uint32_t private_size;
  uint32_t static_group_size;
  uint32_t args_segment_size;
} pocl_hsa_kernel_cache_t;

/* data for driver pthread */
typedef struct pocl_hsa_device_pthread_data_s {
  /* list of running commands and their signals*/
  cl_event running_events[EVENT_LIST_SIZE];
  hsa_signal_t running_signals[EVENT_LIST_SIZE+1];
  size_t running_list_size;

  /* Queue list (for pushing work to the agent);
   * multiple queues per device */
  hsa_queue_t **queues;
  size_t num_queues, last_queue;
} pocl_hsa_device_pthread_data_t;

typedef struct pocl_hsa_device_data_s {
  /* The HSA kernel agent controlled by the device driver instance. */
  hsa_agent_t agent;
  hsa_profile_t agent_profile;

  /* mem regions */
  hsa_region_t global_region, kernarg_region, group_region;

  /* Per-program data cache to simplify program compiling stage */
  pocl_hsa_kernel_cache_t kernel_cache[HSA_KERNEL_CACHE_SIZE];
  unsigned kernel_cache_lastptr;

  /* kernel signal wait timeout hint, in HSA runtime units */
  uint64_t timeout;
  /* length of a timestamp unit expressed in nanoseconds */
  double timestamp_unit;
  /* see pocl_hsa_init for details */
  size_t hw_schedulers;

  /* list of submitted commands waiting to run later */
  cl_event wait_list[COMMAND_LIST_SIZE];
  size_t wait_list_size;

  /* list of commands ready to run */
  cl_event ready_list[COMMAND_LIST_SIZE];
  size_t ready_list_size;

  /* list manipulation mutex */
  pthread_mutex_t list_mutex;

  /* used by host thread to notify driver pthread when events change status */
  hsa_signal_t nudge_driver_thread;

  /* device pthread */
  pthread_t driver_pthread_id;

  /* device pthread data */
  pocl_hsa_device_pthread_data_t driver_data;

  /* exit signal */
  volatile int exit_driver_thread;

  /* if agent supports async handlers*/
  int have_wait_any;
} pocl_hsa_device_data_t;

void
pocl_hsa_init_device_ops(struct pocl_device_ops *ops)
{
  pocl_basic_init_device_ops (ops);

  /* TODO: more descriptive name from HSA probing the device */
  ops->device_name = "hsa";
  ops->init_device_infos = pocl_hsa_init_device_infos;
  ops->probe = pocl_hsa_probe;
  ops->uninit = pocl_hsa_uninit;
  ops->init = pocl_hsa_init;
  ops->alloc_mem_obj = pocl_hsa_alloc_mem_obj;
  ops->free = pocl_hsa_free;
  //ops->run = pocl_hsa_run;
  ops->read = pocl_basic_read;
  ops->read_rect = pocl_basic_read_rect;
  ops->write = pocl_basic_write;
  ops->write_rect = pocl_basic_write_rect;
  ops->copy = pocl_hsa_copy;
  ops->copy_rect = pocl_basic_copy_rect;
  ops->get_timer_value = pocl_hsa_get_timer_value;

  // new driver api (out-of-order)
  ops->submit = pocl_hsa_submit;
  ops->join = pocl_hsa_join;
  ops->flush = pocl_hsa_flush;
  ops->notify = pocl_hsa_notify;
  ops->broadcast = pocl_hsa_broadcast;
  ops->wait_event = pocl_hsa_wait_event;
  ops->compile_kernel = pocl_hsa_compile_kernel;
  ops->update_event = pocl_hsa_update_event;
  ops->free_event_data = pocl_hsa_free_event_data;
  ops->init_target_machine = NULL;
  ops->run = NULL;
  ops->wait_event = pocl_hsa_wait_event;
  ops->update_event = pocl_hsa_update_event;
  ops->free_event_data = NULL;
}

#define MAX_HSA_AGENTS 16

static void pocl_hsa_abort_on_hsa_error(hsa_status_t status,
                                    unsigned line,
                                    const char* func,
                                    const char* code)
{
  const char* str;
  if (status != HSA_STATUS_SUCCESS)
    {
      hsa_status_string(status, &str);
      POCL_MSG_PRINT2(func, line, "Error from HSA Runtime call:\n");
      POCL_ABORT("%s", str);
    }
}


#define HSA_CHECK(code) pocl_hsa_abort_on_hsa_error(code, __LINE__, __FUNCTION__, #code);

static void pocl_hsa_abort_on_pthread_error(int status,
                                            unsigned line,
                                            const char* func,
                                            const char* code)
{
  if (status != 0)
    {
      POCL_MSG_PRINT2(func, line, "Error from pthread call:\n");
      POCL_ABORT("%s", strerror(status));
    }
}

#define PTHREAD_CHECK(code) pocl_hsa_abort_on_pthread_error(code, __LINE__, __FUNCTION__, #code);

static hsa_agent_t hsa_agents[MAX_HSA_AGENTS];
static intptr_t last_assigned_agent = 0;
static int found_hsa_agents = 0;

static hsa_status_t
pocl_hsa_get_agents_callback(hsa_agent_t agent, void *data)
{
  hsa_device_type_t type;
  HSA_CHECK(hsa_agent_get_info (agent, HSA_AGENT_INFO_DEVICE, &type));

  hsa_agent_feature_t features;
  HSA_CHECK(hsa_agent_get_info(agent, HSA_AGENT_INFO_FEATURE, &features));
  if (features != HSA_AGENT_FEATURE_KERNEL_DISPATCH)
    {
      return HSA_STATUS_SUCCESS;
    }

  hsa_agents[found_hsa_agents++] = agent;
  return HSA_STATUS_SUCCESS;
}

/*
 * Sets up the memory regions in pocl_hsa_device_data for a device
 */
static
hsa_status_t
setup_agent_memory_regions_callback(hsa_region_t region, void* data)
{
  pocl_hsa_device_data_t* d = (pocl_hsa_device_data_t*)data;

  hsa_region_segment_t segment;
  hsa_region_global_flag_t flags;
  HSA_CHECK(hsa_region_get_info(region, HSA_REGION_INFO_SEGMENT, &segment));

  if (segment == HSA_REGION_SEGMENT_GLOBAL)
    {
      d->global_region = region;
      HSA_CHECK(hsa_region_get_info(region, HSA_REGION_INFO_GLOBAL_FLAGS, &flags));
      if (flags & HSA_REGION_GLOBAL_FLAG_KERNARG)
        d->kernarg_region = region;
    }

  if (segment == HSA_REGION_SEGMENT_GROUP)
    d->group_region = region;

  return HSA_STATUS_SUCCESS;
}

<<<<<<< HEAD
//Get hsa-unsupported device features from hsa device list.
static unsigned num_hsa_device = 1;
=======
// Get hsa-unsupported device features from hsa device list.
static int num_hsa_device = 2;
>>>>>>> 7aefc524

static struct _cl_device_id
supported_hsa_devices[MAX_HSA_AGENTS] =
{
  [0] =
  {
    .long_name = "Spectre",
    .llvm_cpu = NULL,                 // native: "kaveri",
    .llvm_target_triplet = "hsail64", // native: "amdgcn--amdhsa"
<<<<<<< HEAD
    .has_64bit_long = 1,
    .vendor_id = 0x1002,
    .global_mem_cache_type = CL_READ_WRITE_CACHE,
    .max_constant_buffer_size = 65536,
=======
		.has_64bit_long = 1,
		.vendor_id = 0x1002,
		.global_mem_cache_type = CL_READ_WRITE_CACHE,
		.max_constant_buffer_size = 65536,
>>>>>>> 7aefc524
    .local_mem_type = CL_LOCAL,
    .endian_little = CL_TRUE,
    .extensions = HSA_DEVICE_EXTENSIONS,
    .preferred_wg_size_multiple = 64, // wavefront size on Kaveri
    .preferred_vector_width_char = 4,
    .preferred_vector_width_short = 2,
    .preferred_vector_width_int = 1,
    .preferred_vector_width_long = 1,
    .preferred_vector_width_float = 1,
    .preferred_vector_width_double = 1,
    .native_vector_width_char = 4,
    .native_vector_width_short = 2,
    .native_vector_width_int = 1,
    .native_vector_width_long = 1,
    .native_vector_width_float = 1,
    .native_vector_width_double = 1
  },
  [1] =
  { .long_name = "phsa generic CPU agent",
    .llvm_cpu = NULL,
    .llvm_target_triplet = "hsail64",
		.has_64bit_long = 1,
		.vendor_id = 0xffff,
		.global_mem_cache_type = CL_READ_WRITE_CACHE,
		.max_constant_buffer_size = 65536,
    .local_mem_type = CL_LOCAL,
    .endian_little = !(WORDS_BIGENDIAN),
    .extensions = HSA_DEVICE_EXTENSIONS,
    .preferred_wg_size_multiple = 1,
		// We want to exploit the widest vector types in HSAIL
		// for the CPUs assuming they have some sort of SIMD ISE
		// which the finalizer than can more readily utilize.
    .preferred_vector_width_char = 16,
    .preferred_vector_width_short = 16,
    .preferred_vector_width_int = 16,
    .preferred_vector_width_long = 16,
    .preferred_vector_width_float = 16,
    .preferred_vector_width_double = 16,
    .native_vector_width_char = 16,
    .native_vector_width_short = 16,
    .native_vector_width_int = 16,
    .native_vector_width_long = 16,
    .native_vector_width_float = 16,
    .native_vector_width_double = 16
  }
};

// Detect the HSA device and populate its properties to the device
// struct.
static void
get_hsa_device_features(char* dev_name, struct _cl_device_id* dev)
{

#define COPY_ATTR(ATTR) dev->ATTR = supported_hsa_devices[i].ATTR
#define COPY_VECWIDTH(ATTR) \
     dev->preferred_vector_width_ ## ATTR = \
         supported_hsa_devices[i].preferred_vector_width_ ## ATTR; \
     dev->native_vector_width_ ## ATTR = \
         supported_hsa_devices[i].native_vector_width_ ## ATTR;

  int found = 0;
  unsigned i;
  for(i = 0; i < num_hsa_device; i++)
    {
      if (strcmp(dev_name, supported_hsa_devices[i].long_name) == 0)
        {
          COPY_ATTR (llvm_cpu);
          COPY_ATTR (llvm_target_triplet);
          COPY_ATTR (has_64bit_long);
          COPY_ATTR (vendor_id);
          COPY_ATTR (global_mem_cache_type);
          COPY_ATTR (max_constant_buffer_size);
          COPY_ATTR (local_mem_type);
          COPY_ATTR (endian_little);
          COPY_ATTR (preferred_wg_size_multiple);
          COPY_ATTR (extensions);
          COPY_VECWIDTH (char);
          COPY_VECWIDTH (short);
          COPY_VECWIDTH (int);
          COPY_VECWIDTH (long);
          COPY_VECWIDTH (float);
          COPY_VECWIDTH (double);
          found = 1;
          break;
        }
    }
  if (!found)
		{
			POCL_MSG_PRINT_INFO("pocl-hsa: found unknown HSA devices '%s'.\n",
													dev_name);
			POCL_ABORT("We found a device for which we don't have device "
								 "OpenCL attribute information (compute unit count, "
								 "constant buffer size etc), and there's no way to get all "
								 "the required info from HSA API. Please create a "
								 "new entry with the information in supported_hsa_devices, "
								 "and send a note/patch to pocl developers. Thanks!");
		}
}

void
pocl_hsa_init_device_infos(struct _cl_device_id* dev)
{
  pocl_basic_init_device_infos (dev);

  SETUP_DEVICE_CL_VERSION(HSA_DEVICE_CL_VERSION_MAJOR, HSA_DEVICE_CL_VERSION_MINOR)

  dev->spmd = CL_TRUE;
  dev->autolocals_to_args = 0;

  assert(found_hsa_agents > 0);
  assert(last_assigned_agent < found_hsa_agents);
  dev->data = (void*)last_assigned_agent;
  hsa_agent_t agent = hsa_agents[last_assigned_agent++];

  uint32_t cache_sizes[4];
  HSA_CHECK(hsa_agent_get_info (agent, HSA_AGENT_INFO_CACHE_SIZE,
                        &cache_sizes));
  // The only nonzero value on Kaveri is the first (L1)
  dev->global_mem_cache_size = cache_sizes[0];

  dev->short_name = dev->long_name = (char*)malloc (64*sizeof(char));
  HSA_CHECK(hsa_agent_get_info (agent, HSA_AGENT_INFO_NAME, dev->long_name));
  get_hsa_device_features (dev->long_name, dev);

  dev->type = CL_DEVICE_TYPE_GPU;

  dev->image_support = CL_FALSE;   // until it's actually implemented

  dev->single_fp_config = CL_FP_ROUND_TO_NEAREST | CL_FP_ROUND_TO_ZERO
      | CL_FP_ROUND_TO_INF | CL_FP_FMA | CL_FP_INF_NAN;
  dev->double_fp_config = CL_FP_ROUND_TO_NEAREST | CL_FP_ROUND_TO_ZERO
      | CL_FP_ROUND_TO_INF | CL_FP_FMA | CL_FP_INF_NAN;

  hsa_machine_model_t model;
  HSA_CHECK(hsa_agent_get_info (agent, HSA_AGENT_INFO_MACHINE_MODEL, &model));
  dev->address_bits = (model == HSA_MACHINE_MODEL_LARGE) ? 64 : 32;

  uint16_t wg_sizes[3];
  HSA_CHECK(hsa_agent_get_info(agent, HSA_AGENT_INFO_WORKGROUP_MAX_DIM, &wg_sizes));
  dev->max_work_item_sizes[0] = wg_sizes[0];
  dev->max_work_item_sizes[1] = wg_sizes[1];
  dev->max_work_item_sizes[2] = wg_sizes[2];

#ifdef HAVE_HSA_EXT_AMD_H
  uint32_t temp;
  HSA_CHECK(hsa_agent_get_info(agent, HSA_AMD_AGENT_INFO_CACHELINE_SIZE, &temp));
  dev->global_mem_cacheline_size = temp;

  HSA_CHECK(hsa_agent_get_info(agent, HSA_AMD_AGENT_INFO_COMPUTE_UNIT_COUNT, &temp));
  dev->max_compute_units = temp;

  HSA_CHECK(hsa_agent_get_info(agent, HSA_AMD_AGENT_INFO_MAX_CLOCK_FREQUENCY, &temp));
  dev->max_clock_frequency = temp;

#else
#warning "Could not use AMD headers to find out CU/frequency of your device. Using some default values which are probably wrong..."
  dev->global_mem_cacheline_size = 64;
  dev->max_compute_units = 4;
  dev->max_clock_frequency = 700;
#endif

  HSA_CHECK(hsa_agent_get_info
    (agent, HSA_AGENT_INFO_WORKGROUP_MAX_SIZE, &dev->max_work_group_size));

  /*Image features*/
  hsa_dim3_t image_size;
  HSA_CHECK(hsa_agent_get_info (agent, HSA_EXT_AGENT_INFO_IMAGE_1D_MAX_ELEMENTS, &image_size));
  dev->image_max_buffer_size = image_size.x;
  HSA_CHECK(hsa_agent_get_info (agent, HSA_EXT_AGENT_INFO_IMAGE_2D_MAX_ELEMENTS, &image_size));
  dev->image2d_max_height = image_size.x;
  dev->image2d_max_width = image_size.y;
  HSA_CHECK(hsa_agent_get_info (agent, HSA_EXT_AGENT_INFO_IMAGE_3D_MAX_ELEMENTS, &image_size));
  dev->image3d_max_height = image_size.x;
  dev->image3d_max_width = image_size.y;
  dev->image3d_max_depth = image_size.z;
  // is this directly the product of the dimensions?
  //stat = hsa_agent_get_info(agent, ??, &dev->image_max_array_size);
  HSA_CHECK(hsa_agent_get_info
    (agent, HSA_EXT_AGENT_INFO_MAX_IMAGE_RD_HANDLES, &dev->max_read_image_args));
  HSA_CHECK(hsa_agent_get_info
    (agent, HSA_EXT_AGENT_INFO_MAX_IMAGE_RORW_HANDLES, &dev->max_write_image_args));
  HSA_CHECK(hsa_agent_get_info
    (agent, HSA_EXT_AGENT_INFO_MAX_SAMPLER_HANDLERS, &dev->max_samplers));

  dev->should_allocate_svm = 1;
  /* OpenCL 2.0 properties */
  dev->svm_caps = CL_DEVICE_SVM_COARSE_GRAIN_BUFFER
                  | CL_DEVICE_SVM_FINE_GRAIN_BUFFER
                  | CL_DEVICE_SVM_ATOMICS;
  /* This is from clinfo output ran on AMD Catalyst drivers */
  dev->max_events = 1024;
  dev->max_queues = 1;
  dev->max_pipe_args = 16;
  dev->max_pipe_active_res = 16;
  dev->max_pipe_packet_size = 1024 * 1024;
  dev->dev_queue_pref_size = 256 * 1024;
  dev->dev_queue_max_size = 512 * 1024;
  dev->on_dev_queue_props = CL_QUEUE_OUT_OF_ORDER_EXEC_MODE_ENABLE
                               | CL_QUEUE_PROFILING_ENABLE;
  dev->on_host_queue_props = CL_QUEUE_PROFILING_ENABLE;

}

unsigned int
pocl_hsa_probe(struct pocl_device_ops *ops)
{
  int env_count = pocl_device_get_env_count(ops->device_name);

  POCL_MSG_PRINT_INFO("pocl-hsa: found %d env devices with %s.\n",
                      env_count, ops->device_name);

  /* No hsa env specified, the user did not request for HSA agents. */
  if (env_count <= 0)
    return 0;

  HSA_CHECK(hsa_init());

  HSA_CHECK(hsa_iterate_agents(pocl_hsa_get_agents_callback, NULL));

  POCL_MSG_PRINT_INFO("pocl-hsa: found %d agents.\n", found_hsa_agents);
  last_assigned_agent = 0;

  return found_hsa_agents;
}

static void hsa_queue_callback(hsa_status_t status, hsa_queue_t *q, void* data) {
  HSA_CHECK(status);
}

/* driver pthread prototype */
void * pocl_hsa_driver_pthread (void *cldev);

void
pocl_hsa_init (cl_device_id device, const char* parameters)
{
  pocl_hsa_device_data_t *d;

  device->global_mem_id = 0;

  d = (pocl_hsa_device_data_t *) calloc (1, sizeof(pocl_hsa_device_data_t));

  intptr_t agent_index = (intptr_t)device->data;
  d->agent.handle = hsa_agents[agent_index].handle;
  device->data = d;

  /*************************************************************************/

  HSA_CHECK(hsa_agent_iterate_regions (d->agent, setup_agent_memory_regions_callback, d));

  bool boolarg = 0;
  HSA_CHECK(hsa_region_get_info(d->global_region,
                               HSA_REGION_INFO_RUNTIME_ALLOC_ALLOWED, &boolarg));
  assert(boolarg != 0);

#ifdef HAVE_HSA_EXT_AMD_H
  char booltest = 0;
  HSA_CHECK(hsa_region_get_info(d->global_region,
                               HSA_AMD_REGION_INFO_HOST_ACCESSIBLE, &booltest));
  assert(booltest != 0);
#endif

  size_t sizearg;
  HSA_CHECK(hsa_region_get_info(d->global_region,
                               HSA_REGION_INFO_ALLOC_MAX_SIZE, &sizearg));
  device->max_mem_alloc_size = sizearg;

  /* For some reason, the global region size returned is 128 Terabytes...
   * for now, use the max alloc size, it seems to be a much more reasonable value.
   * HSA_CHECK(hsa_region_get_info(d->global_region, HSA_REGION_INFO_SIZE, &sizearg));
   */
  HSA_CHECK(hsa_region_get_info(d->global_region,
                               HSA_REGION_INFO_SIZE, &sizearg));
  device->global_mem_size = sizearg;
	if (device->global_mem_size > 16*1024*1024*(uint64_t)1024)
		device->global_mem_size = device->max_mem_alloc_size;

  pocl_setup_device_for_system_memory(device);

  HSA_CHECK(hsa_region_get_info(d->group_region, HSA_REGION_INFO_SIZE, &sizearg));
  device->local_mem_size = sizearg;

  HSA_CHECK(hsa_region_get_info(d->global_region,
                               HSA_REGION_INFO_RUNTIME_ALLOC_ALIGNMENT, &sizearg));
  device->mem_base_addr_align = sizearg * 8;

  HSA_CHECK(hsa_agent_get_info(d->agent, HSA_AGENT_INFO_PROFILE, &d->agent_profile));
  device->profile = (
      (d->agent_profile == HSA_PROFILE_FULL) ? "FULL_PROFILE" : "EMBEDDED_PROFILE");

  /*************************************************************************/

  uint64_t hsa_freq;
  HSA_CHECK(hsa_system_get_info(HSA_SYSTEM_INFO_TIMESTAMP_FREQUENCY, &hsa_freq));
  d->timeout = hsa_freq; // 1 second in hsa units
  d->timestamp_unit = (1000000000.0 / (double)hsa_freq);
  POCL_MSG_PRINT_INFO("HSA timestamp frequency: %" PRIu64 "\n", hsa_freq);
  POCL_MSG_PRINT_INFO("HSA timeout: %" PRIu64 "\n", d->timeout);
  POCL_MSG_PRINT_INFO("HSA timestamp unit: %g\n", d->timestamp_unit);

  device->profiling_timer_resolution = (size_t)(d->timestamp_unit) || 1;

  /*************************************************************************/

  /* TODO proper setup */
  d->hw_schedulers = 3;

  /*************************************************************************/

#ifdef HAVE_HSA_EXT_AMD_H
  /* TODO check at runtime */
  d->have_wait_any = 1;
#endif
  HSA_CHECK(hsa_signal_create(1, 1, &d->agent,
                              &d->nudge_driver_thread));

  /*************************************************************************/
  pthread_mutexattr_t mattr;
  PTHREAD_CHECK(pthread_mutexattr_init(&mattr));
  PTHREAD_CHECK(pthread_mutexattr_settype(&mattr, PTHREAD_MUTEX_ERRORCHECK));
  PTHREAD_CHECK(pthread_mutex_init(&d->list_mutex, &mattr));

  d->exit_driver_thread = 0;
  PTHREAD_CHECK(pthread_create(&d->driver_pthread_id, NULL,
                 &pocl_hsa_driver_pthread, device));
}

static void* pocl_hsa_malloc_account(pocl_global_mem_t *mem, size_t size, hsa_region_t r)
{
  void *b = NULL;
  if ((mem->total_alloc_limit - mem->currently_allocated) < size)
    return NULL;

  if (hsa_memory_allocate(r, size, &b) != HSA_STATUS_SUCCESS)
    return NULL;

  mem->currently_allocated += size;
  if (mem->max_ever_allocated < mem->currently_allocated)
    mem->max_ever_allocated = mem->currently_allocated;
  assert(mem->currently_allocated <= mem->total_alloc_limit);

  if (b)
    POCL_MSG_PRINT_INFO("HSA malloc'ed : size %" PRIuS "\n", size);

  return b;
}

static void *
pocl_hsa_malloc (cl_device_id device, cl_mem_flags flags, size_t size, void *host_ptr)
{
  pocl_hsa_device_data_t* d = device->data;
  void *b = NULL;
  pocl_global_mem_t *mem = device->global_memory;

  if (flags & CL_MEM_USE_HOST_PTR)
    {
      POCL_MSG_PRINT_INFO("HSA: hsa_memory_register (CL_MEM_USE_HOST_PTR)\n");
      assert(host_ptr != NULL);
      // TODO bookkeeping of mem registrations
      hsa_memory_register(host_ptr, size);
      return host_ptr;
    }

  if (flags & CL_MEM_COPY_HOST_PTR)
    {
      POCL_MSG_PRINT_INFO("HSA: hsa_memory_allocate + hsa_memory_copy (CL_MEM_COPY_HOST_PTR)\n");
      assert(host_ptr != NULL);

      b = pocl_hsa_malloc_account(mem, size, d->global_region);
      if (b)
        hsa_memory_copy(b, host_ptr, size);
      return b;
    }

  assert(host_ptr == NULL);
  //POCL_MSG_PRINT_INFO("HSA: hsa_memory_allocate (ALLOC_HOST_PTR)\n");
  return pocl_hsa_malloc_account(mem, size, d->global_region);
}

void
pocl_hsa_free (cl_device_id device, cl_mem memobj)
{
  cl_mem_flags flags = memobj->flags;
  void* ptr = memobj->device_ptrs[device->dev_id].mem_ptr;
  size_t size = memobj->size;

  if (flags & CL_MEM_USE_HOST_PTR ||
      memobj->shared_mem_allocation_owner != device)
    hsa_memory_deregister(ptr, size);
  else
    {
      pocl_global_mem_t *mem = device->global_memory;
      assert(mem->currently_allocated >= size);
      mem->currently_allocated -= size;
      hsa_memory_free(ptr);
    }
  if (memobj->flags | CL_MEM_ALLOC_HOST_PTR)
    memobj->mem_host_ptr = NULL;
}

void pocl_hsa_copy (void *data, const void *src_ptr, size_t src_offset,
               void *__restrict__ dst_ptr, size_t dst_offset, size_t cb)
{
  assert(src_offset == 0);
  assert(dst_offset == 0);
  HSA_CHECK(hsa_memory_copy(dst_ptr, src_ptr, cb));
}

cl_int pocl_hsa_alloc_mem_obj(cl_device_id device, cl_mem mem_obj, void* host_ptr)
{
  void *b = NULL;
  cl_mem_flags flags = mem_obj->flags;
  int i;

  /* check if some driver has already allocated memory for this mem_obj 
     in our global address space, and use that*/
  for (i = 0; i < mem_obj->context->num_devices; ++i)
    {
      if (mem_obj->device_ptrs[i].global_mem_id == device->global_mem_id
          && mem_obj->device_ptrs[i].mem_ptr != NULL)
        {
          mem_obj->device_ptrs[device->dev_id].mem_ptr =
            mem_obj->device_ptrs[i].mem_ptr;
          hsa_memory_register(mem_obj->device_ptrs[device->dev_id].mem_ptr, mem_obj->size);
          POCL_MSG_PRINT_INFO ("HSA: alloc_mem_obj, use already allocated memory\n");
          return CL_SUCCESS;
        }
    }

  /* memory for this global memory is not yet allocated -> do it */
  b = pocl_hsa_malloc(device, flags, mem_obj->size, host_ptr);
  if (b == NULL)
    return CL_MEM_OBJECT_ALLOCATION_FAILURE;

  /* take ownership iff not USE_HOST_PTR */
  if (!flags & CL_MEM_USE_HOST_PTR)
    mem_obj->shared_mem_allocation_owner = device;

  mem_obj->device_ptrs[device->dev_id].mem_ptr = b;

  if (flags & CL_MEM_ALLOC_HOST_PTR)
    mem_obj->mem_host_ptr = b;

  return CL_SUCCESS;

}

static void
setup_kernel_args (pocl_hsa_device_data_t *d,
                   _cl_command_node *cmd,
                   char *arg_space,
                   size_t max_args_size,
                   uint32_t *total_group_size)
{
  char *write_pos = arg_space;
  const char *last_pos = arg_space + max_args_size;

#define CHECK_AND_ALIGN_SPACE(DSIZE)                         \
  do {                                                       \
    if (write_pos + (DSIZE) > last_pos)                      \
      POCL_ABORT("pocl-hsa: too many kernel arguments!\n");  \
    unsigned unaligned = (intptr_t)write_pos % DSIZE;        \
    if (unaligned > 0) write_pos += (DSIZE - unaligned);     \
  } while (0)

  size_t i;
  for (i = 0; i < cmd->command.run.kernel->num_args; ++i)
    {
      struct pocl_argument *al = &(cmd->command.run.arguments[i]);
      if (cmd->command.run.kernel->arg_info[i].is_local)
        {
          CHECK_AND_ALIGN_SPACE(sizeof (uint32_t));
          memcpy(write_pos, total_group_size, sizeof(uint32_t));
          *total_group_size += (uint32_t)al->size;
          write_pos += sizeof(uint32_t);
        }
      else if (cmd->command.run.kernel->arg_info[i].type == POCL_ARG_TYPE_POINTER)
        {
          CHECK_AND_ALIGN_SPACE(sizeof (uint64_t));
          /* Assuming the pointers are 64b (or actually the same as in
             host) due to HSA. TODO: the 32b profile. */

          if (al->value == NULL)
            {
              uint64_t temp = 0;
              memcpy (write_pos, &temp, sizeof (uint64_t));
            }
          else
            {
              cl_mem m = *(cl_mem *)al->value;
              uint64_t temp = 0;
              if (m->device_ptrs)
                temp = (uint64_t)m->device_ptrs[cmd->device->dev_id].mem_ptr;
              else
                temp = (uint64_t)m->mem_host_ptr;
              memcpy (write_pos, &temp, sizeof(uint64_t));
            }
          write_pos += sizeof(uint64_t);
#if 0
          /* TODO: It's legal to pass a NULL pointer to clSetKernelArguments. In
             that case we must pass the same NULL forward to the kernel.
             Otherwise, the user must have created a buffer with per device
             pointers stored in the cl_mem. */
          if (al->value == NULL)
            {
              arguments[i] = malloc (sizeof (void *));
              *(void **)arguments[i] = NULL;
            }
          else
            arguments[i] =
              &((*(cl_mem *) (al->value))->device_ptrs[cmd->device->dev_id].mem_ptr);
#endif
        }
      else if (cmd->command.run.kernel->arg_info[i].type == POCL_ARG_TYPE_IMAGE)
        {
          POCL_ABORT_UNIMPLEMENTED("pocl-hsa: image arguments not implemented.\n");
        }
      else if (cmd->command.run.kernel->arg_info[i].type == POCL_ARG_TYPE_SAMPLER)
        {
          POCL_ABORT_UNIMPLEMENTED("pocl-hsa: sampler arguments not implemented.\n");
        }
      else
        {
          // Scalars.
          CHECK_AND_ALIGN_SPACE(al->size);
          memcpy (write_pos, al->value, al->size);
          write_pos += al->size;
        }
    }

  /* pointer to pocl_context */
  CHECK_AND_ALIGN_SPACE(sizeof (uint64_t));

  uint64_t pc_addr = (uint64_t)&cmd->command.run.pc;
  memcpy(write_pos, &pc_addr, sizeof(uint64_t));
  write_pos += sizeof(uint64_t);

#if 0
  for (size_t i = cmd->command.run.kernel->num_args;
       i < cmd->command.run.kernel->num_args + cmd->command.run.kernel->num_locals;
       ++i)
    {
      POCL_ABORT_UNIMPLEMENTED("hsa: automatic local buffers not implemented.");
      al = &(cmd->command.run.arguments[i]);
      arguments[i] = malloc (sizeof (void *));
      *(void **)(arguments[i]) = pocl_hsa_malloc (data, 0, al->size, NULL);
    }
#endif
}

/*
 * This replaces a simple system(), because system() was causing issues
 * (gpu lockups) when compiling code (via compile_parallel_bc_to_brig)
 * with OpenCL 2.0 atomics (like CalcPie from AMD SDK).
 * The reason of lockups is unknown (yet).
 */
static int run_command(char* args[])
{
  POCL_MSG_PRINT_INFO("Launching: %s\n", args[0]);
#ifdef HAVE_VFORK
  pid_t p = vfork();
#elif defined(HAVE_FORK)
  pid_t p = fork();
#else
#error Must have fork() or vfork() system calls for HSA
#endif
  if (p == 0)
    {
      return execv(args[0], args);
    }
  else
    {
      if (p < 0)
        return -1;
      int status;
      if (waitpid(p, &status, 0) < 0)
        POCL_ABORT("pocl-hsa: waitpid() itself failed.\n");
      if (WIFEXITED(status))
        return WEXITSTATUS(status);
      else
        return -2;
    }
}

static int compile_parallel_bc_to_brig(char* brigfile, cl_kernel kernel, cl_device_id device) {
  int error;
  char hsailfile[POCL_FILENAME_LENGTH];
  char parallel_bc_path[POCL_FILENAME_LENGTH];

  unsigned device_i = pocl_cl_device_to_index(kernel->program, device);
  pocl_cache_work_group_function_path(parallel_bc_path, kernel->program,
                                      device_i, kernel, 0, 0, 0);

  strcpy(brigfile, parallel_bc_path);
  strncat(brigfile, ".brig", POCL_FILENAME_LENGTH-1);
  strcpy(hsailfile, parallel_bc_path);
  strncat(hsailfile, ".hsail", POCL_FILENAME_LENGTH-1);

  if (pocl_exists(brigfile))
    POCL_MSG_PRINT_INFO("pocl-hsa: using existing BRIG file: \n%s\n", brigfile);
  else
    {
      // TODO call llvm via c++ interface like pocl_llvm_codegen()
      POCL_MSG_PRINT_INFO("pocl-hsa: BRIG file not found, compiling parallel.bc "
                          "to brig file: \n%s\n", parallel_bc_path);


      char* args1[] = { LLVM_LLC, "-O2", "-march=hsail64", "-filetype=asm", "-o",
                        hsailfile, parallel_bc_path, NULL };
      if ((error = run_command(args1)))
        {
          POCL_MSG_PRINT_INFO("pocl-hsa: llc exit status %i\n", error);
          return error;
        }

      char* args2[] = { HSAIL_ASM, "-o", brigfile, hsailfile, NULL };
      if ((error = run_command(args2)))
        {
          POCL_MSG_PRINT_INFO("pocl-hsa: HSAILasm exit status %i\n", error);
          return error;
        }
    }

  return 0;
}

void
pocl_hsa_compile_kernel (_cl_command_node *cmd, cl_kernel kernel, cl_device_id device)
{
  char brigfile[POCL_FILENAME_LENGTH];
  char *brig_blob;

  pocl_hsa_device_data_t *d =
    (pocl_hsa_device_data_t*)device->data;

  hsa_executable_t final_obj;

  unsigned i;
  for (i = 0; i<HSA_KERNEL_CACHE_SIZE; i++)
    if (d->kernel_cache[i].kernel == kernel)
      {
        POCL_MSG_PRINT_INFO("kernel.hsa_exe found in kernel cache, returning\n");
        return;
      }

  if (compile_parallel_bc_to_brig(brigfile, kernel, device))
    POCL_ABORT("Compiling LLVM IR -> HSAIL -> BRIG failed.\n");

  POCL_MSG_PRINT_INFO("pocl-hsa: loading binary from file %s.\n", brigfile);
  uint64_t filesize = 0;
  int read = pocl_read_file(brigfile, &brig_blob, &filesize);

  if (read != 0)
    POCL_ABORT("pocl-hsa: could not read the binary.\n");

  POCL_MSG_PRINT_INFO("pocl-hsa: BRIG binary size: %lu.\n", filesize);

  hsa_ext_module_t hsa_module = (hsa_ext_module_t)brig_blob;

  hsa_ext_program_t hsa_program;
  memset (&hsa_program, 0, sizeof (hsa_ext_program_t));

  HSA_CHECK(hsa_ext_program_create
    (HSA_MACHINE_MODEL_LARGE, HSA_PROFILE_FULL,
     HSA_DEFAULT_FLOAT_ROUNDING_MODE_DEFAULT, NULL,
     &hsa_program));

  HSA_CHECK(hsa_ext_program_add_module (hsa_program, hsa_module));

  hsa_isa_t isa;
  HSA_CHECK(hsa_agent_get_info (d->agent, HSA_AGENT_INFO_ISA, &isa));

  hsa_ext_control_directives_t control_directives;
  memset (&control_directives, 0, sizeof (hsa_ext_control_directives_t));

  hsa_code_object_t code_object;
  HSA_CHECK(hsa_ext_program_finalize
    (hsa_program, isa, 0, control_directives, "",
     HSA_CODE_OBJECT_TYPE_PROGRAM, &code_object));

  HSA_CHECK(hsa_executable_create (d->agent_profile,
                                  HSA_EXECUTABLE_STATE_UNFROZEN,
                                  "", &final_obj));

  HSA_CHECK(hsa_executable_load_code_object (final_obj, d->agent,
                                            code_object, ""));

  HSA_CHECK(hsa_executable_freeze (final_obj, NULL));

  HSA_CHECK(hsa_code_object_destroy(code_object));

  HSA_CHECK(hsa_ext_program_destroy(hsa_program));

  free(brig_blob);

  i = d->kernel_cache_lastptr;
  if (i < HSA_KERNEL_CACHE_SIZE)
    {
      d->kernel_cache[i].kernel = kernel;
      d->kernel_cache[i].hsa_exe.handle = final_obj.handle;
      d->kernel_cache_lastptr++;
    }
  else
    POCL_ABORT("kernel cache full");

  hsa_executable_symbol_t kernel_symbol;

  size_t kernel_name_length = strlen (kernel->name);
  char *symbol = malloc (kernel_name_length + 2);
  symbol[0] = '&';
  symbol[1] = '\0';

  strncat (symbol, kernel->name, kernel_name_length);

  POCL_MSG_PRINT_INFO("pocl-hsa: getting kernel symbol %s.\n", symbol);

  HSA_CHECK(hsa_executable_get_symbol
    (final_obj, NULL, symbol, d->agent, 0, &kernel_symbol));

  free(symbol);

  hsa_symbol_kind_t symtype;
  HSA_CHECK(hsa_executable_symbol_get_info
    (kernel_symbol, HSA_EXECUTABLE_SYMBOL_INFO_TYPE, &symtype));
  if(symtype != HSA_SYMBOL_KIND_KERNEL)
    POCL_ABORT ("pocl-hsa: the kernel function symbol resolves "
                "to something else than a function\n");

  uint64_t code_handle;
  HSA_CHECK(hsa_executable_symbol_get_info
    (kernel_symbol, HSA_EXECUTABLE_SYMBOL_INFO_KERNEL_OBJECT, &code_handle));

  d->kernel_cache[i].code_handle = code_handle;

  HSA_CHECK(hsa_executable_symbol_get_info(kernel_symbol,
       HSA_EXECUTABLE_SYMBOL_INFO_KERNEL_GROUP_SEGMENT_SIZE, &d->kernel_cache[i].static_group_size));

  HSA_CHECK(hsa_executable_symbol_get_info
    (kernel_symbol, HSA_EXECUTABLE_SYMBOL_INFO_KERNEL_PRIVATE_SEGMENT_SIZE, &d->kernel_cache[i].private_size));

  HSA_CHECK(hsa_executable_symbol_get_info
    (kernel_symbol, HSA_EXECUTABLE_SYMBOL_INFO_KERNEL_KERNARG_SEGMENT_SIZE,
     &d->kernel_cache[i].args_segment_size));

}

void
pocl_hsa_uninit (cl_device_id device)
{
  pocl_hsa_device_data_t *d = (pocl_hsa_device_data_t*)device->data;

  if (d->driver_pthread_id)
    {
      POCL_MSG_PRINT_INFO("waiting for HSA device pthread to finish its work...\n");
      d->exit_driver_thread = 1;
      void* ptr;
      PTHREAD_CHECK(pthread_join(d->driver_pthread_id, &ptr));
      POCL_MSG_PRINT_INFO("....done.\n");
    }

  unsigned i;
  for (i = 0; i < HSA_KERNEL_CACHE_SIZE; i++)
    if (d->kernel_cache[i].kernel)
      HSA_CHECK(hsa_executable_destroy(d->kernel_cache[i].hsa_exe));

  hsa_signal_destroy(d->nudge_driver_thread);

  PTHREAD_CHECK(pthread_mutex_destroy(&d->list_mutex));

  POCL_MEM_FREE(d);
  device->data = NULL;
}


cl_ulong pocl_hsa_get_timer_value(void *data)
{
  uint64_t hsa_ts;
  HSA_CHECK(hsa_system_get_info(HSA_SYSTEM_INFO_TIMESTAMP, &hsa_ts));
  cl_ulong res = (cl_ulong)(hsa_ts *
                            ((pocl_hsa_device_data_t*)data)->timestamp_unit);
  return res;
}

/******************************************************************************/
/******************************************************************************/
/******************************************************************************/
/******************************************************************************/
/* new api - out of order */
/******************************************************************************/
/******************************************************************************/
/******************************************************************************/
/******************************************************************************/

#define PN_ADD(array, p) \
  do { \
    if (array##_size > COMMAND_LIST_SIZE) \
      POCL_ABORT("array overload\n"); \
    array[array##_size++] = p; \
  } \
  while (0)

#define PN_REMOVE(array, index) \
  do { \
    assert(array##_size > 0); \
    array[index] = array[--array##_size]; \
    array[array##_size] = NULL; \
  } \
  while (0)

void pocl_hsa_submit (_cl_command_node *node, cl_command_queue cq)
{
  cl_device_id device = node->device;
  pocl_hsa_device_data_t *d = device->data;
  unsigned added_to_readylist = 0;

  POCL_LOCK_OBJ (node->event);
  PTHREAD_CHECK(pthread_mutex_lock(&d->list_mutex));
  POCL_UPDATE_EVENT_SUBMITTED(&node->event);

  /* this "ready" consept to ensure that command is pushed only once */
  if (!(node->ready) && pocl_command_is_ready(node->event))
    {
      node->ready = 1;
      PN_ADD(d->ready_list, node->event);
      added_to_readylist = 1;
    }
  else
    PN_ADD(d->wait_list, node->event);

  POCL_MSG_PRINT_INFO("After Event %u submit: WL : %li, RL: %li\n", node->event->id, d->wait_list_size, d->ready_list_size);

  PTHREAD_CHECK(pthread_mutex_unlock(&d->list_mutex));
  POCL_UNLOCK_OBJ (node->event);

  if (added_to_readylist)
    hsa_signal_subtract_relaxed(d->nudge_driver_thread, 1);

}

void pocl_hsa_join (cl_device_id device, cl_command_queue cq)
{
  POCL_LOCK_OBJ (cq);
  if (cq->command_count == 0)
    {
      POCL_UNLOCK_OBJ (cq);
      POCL_MSG_PRINT_INFO("pocl-hsa: device->join: empty queue\n");
      return;
    }
  cl_event event = cq->last_event.event;
  assert(event);
  POCL_LOCK_OBJ(event);
  POCL_UNLOCK_OBJ (cq);

  POCL_MSG_PRINT_INFO("pocl-hsa: device->join on event %u\n", event->id);

  if (event->status == CL_COMPLETE)
    {
      POCL_MSG_PRINT_INFO("pocl-hsa: device->join: last event (%u) in queue exists, but is complete\n", event->id);
      POCL_UNLOCK_OBJ(event);
      return;
    }

  while (event->status != CL_COMPLETE)
    {
      pocl_hsa_event_data_t *e_d = (pocl_hsa_event_data_t *)event->data;
      PTHREAD_CHECK (pthread_cond_wait (&e_d->event_cond, &event->pocl_lock));
    }
  POCL_UNLOCK_OBJ(event);

  POCL_MSG_PRINT_INFO("pocl-hsa: device->join on event %u finished with status: %i\n", event->id, event->status);
  assert(event->status == CL_COMPLETE);
}

void pocl_hsa_flush (cl_device_id device, cl_command_queue cq)
{
  pocl_hsa_device_data_t *d = (pocl_hsa_device_data_t *)device->data;
  hsa_signal_subtract_relaxed(d->nudge_driver_thread, 1);
}

void pocl_hsa_notify (cl_device_id device, cl_event event)
{
  pocl_hsa_device_data_t *d = device->data;
  POCL_LOCK_OBJ (event);
  _cl_command_node *node = event->command;
  int added_to_readylist = 0;
  POCL_MSG_PRINT_INFO("pocl-hsa: notify on event %u \n", event->id);

  /* this "ready" consept to ensure that command is pushed only once */
  if (!(node->ready) && pocl_command_is_ready(node->event))
    {
      node->ready = 1;
      if (event->status == CL_SUBMITTED)
        {
          PTHREAD_CHECK(pthread_mutex_lock(&d->list_mutex));

          size_t i = 0;
          for(i = 0; i < d->wait_list_size; i++)
            if (d->wait_list[i] == event)
              break;
          if (i < d->wait_list_size)
            {
              POCL_MSG_PRINT_INFO("event %u wait_list -> ready_list\n", event->id);
              PN_ADD(d->ready_list, event);
              PN_REMOVE(d->wait_list, i);
            }
          else
            POCL_ABORT("cant move event %u from waitlist to readylist - not found in waitlist\n", event->id);
          added_to_readylist = 1;
          PTHREAD_CHECK(pthread_mutex_unlock(&d->list_mutex));
        }
      else
        POCL_MSG_WARN("node->ready was 0 but event %u is not submitted!\n", event->id);
    }
  POCL_UNLOCK_OBJ (event);

  if (added_to_readylist)
    hsa_signal_subtract_relaxed(d->nudge_driver_thread, 1);
}

void pocl_hsa_broadcast (cl_event event)
{
  POCL_MSG_PRINT_INFO("pocl-hsa: broadcasting\n");
  pocl_broadcast(event);
}

void pocl_hsa_wait_event(cl_device_id device, cl_event event)
{
  POCL_MSG_PRINT_INFO("pocl-hsa: device->wait_event on event %u\n", event->id);
  POCL_LOCK_OBJ (event);
  if (event->status == CL_COMPLETE)
    {
      POCL_MSG_PRINT_INFO("pocl-hsa: device->wain_event: last event (%u) in queue exists, but is complete\n", event->id);
      POCL_UNLOCK_OBJ(event);
      return;
    }
  while (event->status != CL_COMPLETE)
    {
      pocl_hsa_event_data_t *e_d = (pocl_hsa_event_data_t *)event->data;
      PTHREAD_CHECK(pthread_cond_wait(&(e_d->event_cond), &event->pocl_lock));
    }
  POCL_UNLOCK_OBJ(event);

  POCL_MSG_PRINT_INFO("event wait finished with status: %i\n", event->status);
  assert(event->status == CL_COMPLETE);
}

/******************************************************************************/
/* DRIVER PTHREAD part */
/******************************************************************************/

/* this is array of "less than 1" conditions for signals,
 * passed to hsa_amd_signal_wait_any() as a readonly argument */
static hsa_signal_value_t signal_ones_array[EVENT_LIST_SIZE+1];
static hsa_signal_condition_t less_than_sigcond_array[EVENT_LIST_SIZE+1];
static int signal_array_initialized = 0;

static void pocl_hsa_launch(pocl_hsa_device_data_t *d, cl_event event)
{
  POCL_LOCK_OBJ (event);
  _cl_command_node *cmd = event->command;
  cl_kernel kernel = cmd->command.run.kernel;
  struct pocl_context *pc = &cmd->command.run.pc;
  hsa_kernel_dispatch_packet_t *kernel_packet;
  pocl_hsa_device_pthread_data_t* dd = &d->driver_data;
  pocl_hsa_event_data_t *event_data = (pocl_hsa_event_data_t *)event->data;

  pocl_hsa_kernel_cache_t* cached_data = NULL;
  unsigned i;
  for (i = 0; i<HSA_KERNEL_CACHE_SIZE; i++)
    {
      if (d->kernel_cache[i].kernel == kernel)
        cached_data = &d->kernel_cache[i];
    }
  assert(cached_data);

  HSA_CHECK(hsa_memory_allocate(d->kernarg_region,
                                cached_data->args_segment_size,
                                &event_data->actual_kernargs));

  dd->last_queue = (dd->last_queue + 1) % dd->num_queues;
  hsa_queue_t* last_queue = dd->queues[dd->last_queue];
  const uint64_t queueMask = last_queue->size - 1;

  uint64_t packet_id = hsa_queue_add_write_index_relaxed(last_queue, 1);
  while ((packet_id - hsa_queue_load_read_index_acquire(last_queue))
         >= last_queue->size)
    {
      /* device queue is full. TODO this isnt the optimal solution */
      POCL_MSG_WARN("pocl-hsa: queue %" PRIuS " overloaded\n", dd->last_queue);
      usleep(2000);
    }

  kernel_packet =
      &(((hsa_kernel_dispatch_packet_t*)(last_queue->base_address))[packet_id & queueMask]);

  kernel_packet->workgroup_size_x = cmd->command.run.local_x;
  kernel_packet->workgroup_size_y = cmd->command.run.local_y;
  kernel_packet->workgroup_size_z = cmd->command.run.local_z;

  kernel_packet->grid_size_x = kernel_packet->grid_size_y = kernel_packet->grid_size_z = 1;
  kernel_packet->grid_size_x = pc->num_groups[0] * cmd->command.run.local_x;
  kernel_packet->grid_size_y = pc->num_groups[1] * cmd->command.run.local_y;
  kernel_packet->grid_size_z = pc->num_groups[2] * cmd->command.run.local_z;

  kernel_packet->kernel_object = cached_data->code_handle;
  kernel_packet->private_segment_size = cached_data->private_size;
  uint32_t total_group_size = cached_data->static_group_size;

  HSA_CHECK(hsa_signal_create(1, 1, &d->agent, &kernel_packet->completion_signal));

  setup_kernel_args (d, cmd, (char*)event_data->actual_kernargs,
                     cached_data->args_segment_size, &total_group_size);

  kernel_packet->group_segment_size = total_group_size;

  POCL_MSG_PRINT_INFO("pocl-hsa: kernel's total group size: %u\n", total_group_size);
  if (total_group_size > cmd->device->local_mem_size)
    POCL_ABORT ("pocl-hsa: required local memory > device local memory!\n");

  kernel_packet->kernarg_address = event_data->actual_kernargs;

  typedef union {
    uint32_t header_setup;
    struct {
      uint16_t header;
      uint16_t setup;
    } a;
  } hsa_header_union_t;

  hsa_header_union_t h;
  h.a.header = (uint16_t)HSA_FENCE_SCOPE_SYSTEM << HSA_PACKET_HEADER_ACQUIRE_FENCE_SCOPE;
  h.a.header |= (uint16_t)HSA_FENCE_SCOPE_SYSTEM << HSA_PACKET_HEADER_RELEASE_FENCE_SCOPE;
  h.a.header |= (uint16_t)HSA_PACKET_TYPE_KERNEL_DISPATCH << HSA_PACKET_HEADER_TYPE;
  h.a.setup = (uint16_t)cmd->command.run.pc.work_dim << HSA_KERNEL_DISPATCH_PACKET_SETUP_DIMENSIONS;
  __atomic_store_n((uint32_t*)(&kernel_packet->header), h.header_setup, __ATOMIC_RELEASE);

  /* ring the doorbell to start execution */
  hsa_signal_store_relaxed (last_queue->doorbell_signal, packet_id);

  if (dd->running_list_size > EVENT_LIST_SIZE)
    POCL_ABORT("running events list too big\n");
  else
    {
      dd->running_events[dd->running_list_size] = event;
      dd->running_signals[dd->running_list_size++].handle = kernel_packet->completion_signal.handle;
    }

  POCL_UNLOCK_OBJ (event);
  POCL_UPDATE_EVENT_RUNNING(&event);
}

static void pocl_hsa_ndrange_event_finished (pocl_hsa_device_data_t *d, size_t i)
{
  pocl_hsa_device_pthread_data_t* dd = &d->driver_data;

  assert(i < dd->running_list_size);
  cl_event event = dd->running_events[i];

  POCL_LOCK_OBJ (event);
  pocl_hsa_event_data_t *event_data = (pocl_hsa_event_data_t *)event->data;

  POCL_MSG_PRINT_INFO("event %u finished, removing from running_list\n", event->id);
  dd->running_events[i] = dd->running_events[--dd->running_list_size];

#ifdef HAVE_HSA_EXT_AMD_H
  /* TODO Times are reported as ticks in the domain of the HSA system clock. */
  hsa_amd_profiling_dispatch_time_t t;
  HSA_CHECK(hsa_amd_profiling_get_dispatch_time(d->agent, dd->running_signals[i], &t));
  uint64_t j = t.end - t.start;
  pocl_debug_print_duration(__func__,__LINE__, "HSA NDrange Kernel (HSA clock)", j);
#endif

  hsa_signal_destroy(dd->running_signals[i]);
  dd->running_signals[i] = dd->running_signals[dd->running_list_size];

  hsa_memory_free(event_data->actual_kernargs);
  
  POCL_UNLOCK_OBJ (event);
  POCL_UPDATE_EVENT_COMPLETE(&event);

  uint64_t ns = event->time_end - event->time_start;
  pocl_debug_print_duration(__func__,__LINE__, "HSA NDrange Kernel (host clock)", ns);

}

static void check_running_signals(pocl_hsa_device_data_t *d)
{
  unsigned i;
  pocl_hsa_device_pthread_data_t* dd = &d->driver_data;
  for (i = 0; i < dd->running_list_size; i++)
    {
      if (hsa_signal_load_acquire(dd->running_signals[i]) < 1)
        pocl_hsa_ndrange_event_finished(d, i);
    }
}

static int pocl_hsa_run_ready_commands(pocl_hsa_device_data_t *d)
{
  check_running_signals(d);
  int enqueued_ndrange = 0;

  PTHREAD_CHECK(pthread_mutex_lock(&d->list_mutex));
  while(d->ready_list_size)
    {
      cl_event e = d->ready_list[0];
      PN_REMOVE(d->ready_list, 0);
      PTHREAD_CHECK(pthread_mutex_unlock(&d->list_mutex));
      if (e->command->type == CL_COMMAND_NDRANGE_KERNEL)
        {
          pocl_hsa_compile_kernel (e->command,
                                   e->command->command.run.kernel,
                                   e->queue->device);
          pocl_hsa_launch(d, e);
          enqueued_ndrange = 1;
          POCL_MSG_PRINT_INFO("NDrange event %u launched, remove from readylist\n", e->id);
        }
      else
        {
          POCL_MSG_PRINT_INFO("running non-NDrange event %u, remove from readylist\n", e->id);
          pocl_exec_command(e->command);
        }
      check_running_signals(d);
      PTHREAD_CHECK(pthread_mutex_lock(&d->list_mutex));
    }
  PTHREAD_CHECK(pthread_mutex_unlock(&d->list_mutex));
  return enqueued_ndrange;
}


/****************************************************************************/

void* pocl_hsa_driver_pthread (void * cldev)
{
  size_t i;
  if (!signal_array_initialized)
    {
      signal_array_initialized = 1;
      for (i = 0; i < (EVENT_LIST_SIZE+1); i++)
        {
          signal_ones_array[i] = 1;
          less_than_sigcond_array[i] = HSA_SIGNAL_CONDITION_LT;
        }
    }

  // TODO retain dev?
  cl_device_id device = (cl_device_id)cldev;
  pocl_hsa_device_data_t* d = device->data;
  pocl_hsa_device_pthread_data_t* dd = &d->driver_data;

  /* timeout counter, resets with each new queued kernel to 1/8, then
   * exponentially increases by 40% up to about 3/4 of d->timeout */
  uint64_t kernel_timeout_ns = d->timeout >> 3;

  dd->running_list_size = 0;
  dd->last_queue = 0;
  dd->num_queues = d->hw_schedulers;  // TODO this is somewhat arbitrary.
  POCL_MSG_PRINT_INFO("pocl-hsa: Queues: %" PRIuS "\n", dd->num_queues);

  dd->queues = (hsa_queue_t **) calloc (dd->num_queues, sizeof(hsa_queue_t*));

  uint32_t queue_min_size, queue_max_size;
  HSA_CHECK(hsa_agent_get_info(d->agent, HSA_AGENT_INFO_QUEUE_MIN_SIZE, &queue_min_size));
  HSA_CHECK(hsa_agent_get_info(d->agent, HSA_AGENT_INFO_QUEUE_MAX_SIZE, &queue_max_size));

  uint32_t queue_size = 1 << ((__builtin_ctz(queue_min_size) + __builtin_ctz(queue_max_size)) / 2);
  POCL_MSG_PRINT_INFO("pocl-hsa: queue size: %" PRIu32 "\n", queue_size);

  for (i = 0; i < dd->num_queues; i++)
    {
      HSA_CHECK(hsa_queue_create(d->agent, queue_size, HSA_QUEUE_TYPE_SINGLE,
                       hsa_queue_callback, device,
                       -1, -1, &dd->queues[i]));
#ifdef HAVE_HSA_EXT_AMD_H
      HSA_CHECK(hsa_amd_profiling_set_profiler_enabled(dd->queues[i], 1));
#endif
    }

  while (1)
    {

      if (pocl_hsa_run_ready_commands(d))
        kernel_timeout_ns = d->timeout >> 3;

      if (d->exit_driver_thread)
        goto EXIT_PTHREAD;

      // reset the signal
      hsa_signal_store_release(d->nudge_driver_thread, 1);

      // wait for anything to happen or timeout
#ifdef HAVE_HSA_EXT_AMD_H
      if (d->have_wait_any)
        {
          dd->running_signals[dd->running_list_size].handle =
              d->nudge_driver_thread.handle;
          hsa_amd_signal_wait_any(dd->running_list_size+1,
                                dd->running_signals,
                                less_than_sigcond_array, signal_ones_array,
                                d->timeout, HSA_WAIT_STATE_BLOCKED, NULL);
          dd->running_signals[dd->running_list_size].handle = 0;
        }
      else
        {
#endif
      if (kernel_timeout_ns < (d->timeout >> 1))
        kernel_timeout_ns = (kernel_timeout_ns * 22937UL) >> 14;
      hsa_signal_wait_acquire(d->nudge_driver_thread,
                              HSA_SIGNAL_CONDITION_LT, 1,
                              kernel_timeout_ns, HSA_WAIT_STATE_BLOCKED);
#ifdef HAVE_HSA_EXT_AMD_H
        }
#endif

      if (d->exit_driver_thread)
        goto EXIT_PTHREAD;
    }


EXIT_PTHREAD:
  /* TODO wait for commands to finish... */
  POCL_MSG_PRINT_INFO("pocl-hsa: driver pthread exiting, still "
                      "running evts: %" PRIuS "\n",
                      dd->running_list_size);
  assert(dd->running_list_size == 0);

  for (i = 0; i < dd->num_queues; i++)
    HSA_CHECK(hsa_queue_destroy(dd->queues[i]));
  POCL_MEM_FREE(dd->queues);

  pthread_exit(NULL);
}

void pocl_hsa_update_event (cl_device_id device, cl_event event, cl_int status)
{
  pocl_hsa_event_data_t *e_d = NULL;
  int cq_ready = 0;

  if(event->data == NULL && status == CL_QUEUED)
    {
      pocl_hsa_event_data_t *e_d =
        (pocl_hsa_event_data_t *) malloc (sizeof(pocl_hsa_event_data_t));
      assert (e_d);
      pthread_cond_init(&e_d->event_cond, NULL);
      event->data = (void *) e_d;
    }
  else
    {
      e_d = event->data;
    }

  switch (status)
    {
    case CL_QUEUED:
      event->status = status;
      if (event->queue->properties & CL_QUEUE_PROFILING_ENABLE)
        event->time_queue = device->ops->get_timer_value(device->data);
      break;
    case CL_SUBMITTED:
      event->status = status;
      if (event->queue->properties & CL_QUEUE_PROFILING_ENABLE)
        event->time_submit = device->ops->get_timer_value(device->data);
      break;
    case CL_RUNNING:
      event->status = status;
      if (event->queue->properties & CL_QUEUE_PROFILING_ENABLE)
        event->time_start = device->ops->get_timer_value(device->data);
      break;
    case CL_COMPLETE:
      POCL_MSG_PRINT_INFO("HSA: Command complete, event %d\n", event->id);
      pocl_mem_objs_cleanup (event);
      cq_ready = pocl_update_command_queue (event);

      if (event->queue->properties & CL_QUEUE_PROFILING_ENABLE)
        event->time_end = device->ops->get_timer_value(device->data);

      POCL_LOCK_OBJ (event);
      event->status = CL_COMPLETE;

      pthread_cond_signal(&e_d->event_cond);

      device->ops->broadcast (event);
      POCL_UNLOCK_OBJ (event);
      break;
    default:
      assert("Invalid event status\n");
      break;
    }
}

void pocl_hsa_free_event_data (cl_event event)
{
  assert(event->data != NULL);
  free(event->data);
  event->data = NULL;
}<|MERGE_RESOLUTION|>--- conflicted
+++ resolved
@@ -306,13 +306,8 @@
   return HSA_STATUS_SUCCESS;
 }
 
-<<<<<<< HEAD
-//Get hsa-unsupported device features from hsa device list.
-static unsigned num_hsa_device = 1;
-=======
 // Get hsa-unsupported device features from hsa device list.
 static int num_hsa_device = 2;
->>>>>>> 7aefc524
 
 static struct _cl_device_id
 supported_hsa_devices[MAX_HSA_AGENTS] =
@@ -322,17 +317,10 @@
     .long_name = "Spectre",
     .llvm_cpu = NULL,                 // native: "kaveri",
     .llvm_target_triplet = "hsail64", // native: "amdgcn--amdhsa"
-<<<<<<< HEAD
     .has_64bit_long = 1,
     .vendor_id = 0x1002,
     .global_mem_cache_type = CL_READ_WRITE_CACHE,
     .max_constant_buffer_size = 65536,
-=======
-		.has_64bit_long = 1,
-		.vendor_id = 0x1002,
-		.global_mem_cache_type = CL_READ_WRITE_CACHE,
-		.max_constant_buffer_size = 65536,
->>>>>>> 7aefc524
     .local_mem_type = CL_LOCAL,
     .endian_little = CL_TRUE,
     .extensions = HSA_DEVICE_EXTENSIONS,
@@ -354,10 +342,10 @@
   { .long_name = "phsa generic CPU agent",
     .llvm_cpu = NULL,
     .llvm_target_triplet = "hsail64",
-		.has_64bit_long = 1,
-		.vendor_id = 0xffff,
-		.global_mem_cache_type = CL_READ_WRITE_CACHE,
-		.max_constant_buffer_size = 65536,
+    .has_64bit_long = 1,
+    .vendor_id = 0xffff,
+    .global_mem_cache_type = CL_READ_WRITE_CACHE,
+    .max_constant_buffer_size = 65536,
     .local_mem_type = CL_LOCAL,
     .endian_little = !(WORDS_BIGENDIAN),
     .extensions = HSA_DEVICE_EXTENSIONS,
