--- conflicted
+++ resolved
@@ -67,19 +67,7 @@
   device = command_queue->device;
  
   /* Ensure the parent buffer is not freed prematurely. */
-<<<<<<< HEAD
   POname(clRetainMemObject) (buffer);
-  if (blocking_map != CL_TRUE)
-    {
-      POCL_ABORT_UNIMPLEMENTED();
-    }
-  else
-    {
-      POname(clFinish) (command_queue);
-    }
-=======
-  POclRetainMemObject (buffer);
->>>>>>> 2a7c4cd0
 
   if (event != NULL)
     {
@@ -133,7 +121,7 @@
     }
   else
     {
-      POclFinish (command_queue);
+      POname(clFinish) (command_queue);
     }
 
 
