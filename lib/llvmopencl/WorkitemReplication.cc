// LLVM function pass to replicate kernel body for several workitems.
// 
// Copyright (c) 2011 Universidad Rey Juan Carlos
// 
// Permission is hereby granted, free of charge, to any person obtaining a copy
// of this software and associated documentation files (the "Software"), to deal
// in the Software without restriction, including without limitation the rights
// to use, copy, modify, merge, publish, distribute, sublicense, and/or sell
// copies of the Software, and to permit persons to whom the Software is
// furnished to do so, subject to the following conditions:
// 
// The above copyright notice and this permission notice shall be included in
// all copies or substantial portions of the Software.
// 
// THE SOFTWARE IS PROVIDED "AS IS", WITHOUT WARRANTY OF ANY KIND, EXPRESS OR
// IMPLIED, INCLUDING BUT NOT LIMITED TO THE WARRANTIES OF MERCHANTABILITY,
// FITNESS FOR A PARTICULAR PURPOSE AND NONINFRINGEMENT. IN NO EVENT SHALL THE
// AUTHORS OR COPYRIGHT HOLDERS BE LIABLE FOR ANY CLAIM, DAMAGES OR OTHER
// LIABILITY, WHETHER IN AN ACTION OF CONTRACT, TORT OR OTHERWISE, ARISING FROM,
// OUT OF OR IN CONNECTION WITH THE SOFTWARE OR THE USE OR OTHER DEALINGS IN
// THE SOFTWARE.

#include "WorkitemReplication.h"
#include "Workgroup.h"
#include "llvm/Analysis/LoopInfo.h"
#include "llvm/Instructions.h"
#include "llvm/Module.h"
#include "llvm/Support/CommandLine.h"
#include "llvm/Support/IRBuilder.h"

using namespace llvm;
using namespace pocl;

#define BARRIER_FUNCTION_NAME "barrier"

static bool block_has_barrier(const BasicBlock *bb);
static void purge_subgraph(std::vector<BasicBlock *> &new_subgraph,
			   const std::vector<BasicBlock *> &original_subgraph,
			   const BasicBlock *exit);

namespace {
  static
  RegisterPass<WorkitemReplication> X("workitem", "Workitem replication pass");
}

cl::list<int>
LocalSize("local-size",
	  cl::desc("Local size (x y z)"),
	  cl::multi_val(3));

char WorkitemReplication::ID = 0;

void
WorkitemReplication::getAnalysisUsage(AnalysisUsage &AU) const
{
  AU.addRequired<DominatorTree>();
  AU.addRequired<LoopInfo>();
}

bool
WorkitemReplication::runOnFunction(Function &F)
{
  if (!Workgroup::isKernelToProcess(F))
    return false;

  DT = &getAnalysis<DominatorTree>();
  LI = &getAnalysis<LoopInfo>();

  return ProcessFunction(F);
}

bool
WorkitemReplication::ProcessFunction(Function &F)
{
  Module *M = F.getParent();

  LocalX = M->getGlobalVariable("_local_id_x");
  LocalY = M->getGlobalVariable("_local_id_y");
  LocalZ = M->getGlobalVariable("_local_id_z");

  // Allocate space for workitem reference maps. Workitem 0 does
  // not need it.
  int i = LocalSize[2] * LocalSize[1] * LocalSize[0] - 1;
  ReferenceMap = new ValueValueMap[i];

  BasicBlockVector original_bbs;
  for (Function::iterator i = F.begin(), e = F.end(); i != e; ++i) {
    if (!block_has_barrier(i))
        original_bbs.push_back(i);
  }

  BasicBlockVector subgraph;

  BasicBlock *exit = FindBarriersDFS(&(F.getEntryBlock()),
				     &(F.getEntryBlock()),
				     subgraph);

  if (exit != NULL) {
    // There is a path from entry to exit that does not cross
    // any barrier, we need to replicate it now.
    replicateWorkitemSubgraph(subgraph, &(F.getEntryBlock()), exit);
  }

  // Add the suffixes to original (wi_0_0_0) basic blocks.
  for (BasicBlockVector::iterator i = original_bbs.begin(),
         e = original_bbs.end();
       i != e; ++i)
    (*i)->setName((*i)->getName() + ".wi_0_0_0");

  delete []ReferenceMap;

  // Initialize local size (done at the end to avoid unnecessary
  // replication).
  IRBuilder<> builder(F.getEntryBlock().getFirstNonPHI());

  GlobalVariable *gv;

  gv = M->getGlobalVariable("_local_size_x");
  if (gv != NULL)
    builder.CreateStore(ConstantInt::get(IntegerType::get(M->getContext(), 32),
					 LocalSize[0]),
			gv);
  gv = M->getGlobalVariable("_local_size_y");
  if (gv != NULL)
    builder.CreateStore(ConstantInt::get(IntegerType::get(M->getContext(), 32),
					 LocalSize[1]),
			gv);
  gv = M->getGlobalVariable("_local_size_z");
  if (gv != NULL)
    builder.CreateStore(ConstantInt::get(IntegerType::get(M->getContext(), 32),
					 LocalSize[2]),
			gv);

  return true;
}

// Perform a deep first seach on the subgraph starting on bb. On the
// outermost recursive call, entry = bb. Barriers are handled by
// recursive calls, so on return only subgraph needs still to be
// replicated. Return value is last basicblock (exit) of original graph.
BasicBlock*
WorkitemReplication::FindBarriersDFS(BasicBlock *bb,
				     BasicBlock *entry,
				     BasicBlockVector &subgraph)
{
  // // Do nothing if basicblock already visited, to avoid
  // // infinite recursion when processing loops.
  // if (subgraph.count(bb))
  //   return NULL;

  TerminatorInst *t = bb->getTerminator();
  
  if (block_has_barrier(bb) &&
      (ProcessedBarriers.count(bb) == 0))
    {      
<<<<<<< HEAD
      BasicBlockSet pre_subgraph;
#ifndef NDEBUG
      bool found = 
#endif
          FindSubgraph(pre_subgraph, entry, bb);
=======
      BasicBlockVector pre_subgraph;
      bool found = FindSubgraph(pre_subgraph, entry, bb);
>>>>>>> 3c773d38
      assert(found && "Subgraph to a barrier does not reach the barrier!");
      //pre_subgraph.erase(bb); // Remove barrier basicblock from subgraph.
      for (std::vector<BasicBlock *>::const_iterator i = pre_subgraph.begin(),
	     e = pre_subgraph.end();
	   i != e; ++i) {
	if (block_has_barrier(*i) &&
	    ProcessedBarriers.count(*i) == 0) {
	  // Subgraph to this barriers has still unprocessed barriers. Do
	  // not process this barrier yet (it will be done when coming
	  // from the path through the previous barrier).
	  return NULL;
	}
      }

      // Mark this barrier as processed.
      ProcessedBarriers.insert(bb);
      
      // Replicate subgraph from entry to the barrier for
      // all workitems.
      replicateWorkitemSubgraph(pre_subgraph, entry, bb->getSinglePredecessor());

      // Continue processing after the barrier.
      BasicBlockVector post_subgraph;
      assert (t->getNumSuccessors() == 1);
      Loop *l = LI->getLoopFor(bb);
      bb = t->getSuccessor(0);
      // If this is a latch barrier there is nothing to
      // process after the barrier.
      if ((l != NULL) && (l->getHeader() == bb))
        return NULL;
      
      BasicBlock *exit = FindBarriersDFS(bb, bb, post_subgraph);
      if (exit != NULL)
        replicateWorkitemSubgraph(post_subgraph, bb, exit);

      return NULL;
    }

  subgraph.push_back(bb);

  if (t->getNumSuccessors() == 0)
    return t->getParent();

  // Find barriers in the successors (depth first).
  BasicBlock *r = NULL;
  BasicBlock *s;
  Loop *l = LI->getLoopFor(bb);
  for (unsigned i = 0, e = t->getNumSuccessors(); i != e; ++i) {
    BasicBlock *successor = t->getSuccessor(i);
    if ((l != NULL) && (l->getHeader() == successor))
      continue;
    s = FindBarriersDFS(t->getSuccessor(i), entry, subgraph);
    if (s != NULL) {
      assert((r == NULL || r == s) &&
	     "More than one function tail within same barrier path!\n");
      r = s;
    }
    if (t != bb->getTerminator()) {
      // Terminator changed, this BB was made part of a parallel region
      // and replicated, do not look for more successors.
      break;
    }
  }

  return r;
}

// Find subgraph between entry and exit basicblocks.
bool
WorkitemReplication::FindSubgraph(BasicBlockVector &subgraph,
                                  BasicBlock *entry,
                                  BasicBlock *exit)
{
  if (entry == exit) {
    // DO NOT ADD THE BARRIER ITSELF.
    //   subgraph.push_back(entry);
    return true;
  }

  bool found = false;
  const TerminatorInst *t = entry->getTerminator();
  Loop *l = LI->getLoopFor(entry);
  for (unsigned i = 0, e = t->getNumSuccessors(); i != e; ++i) {
    BasicBlock *b = t->getSuccessor(i);
    if ((l != NULL) && (l->getHeader() == b)) {
      // This is a loop backedge. Do not find subgraphs across
      // those.
      continue;
    }
    found |= FindSubgraph(subgraph, t->getSuccessor(i), exit);
  }
    
  if (found)
    subgraph.push_back(entry);

  return found;
}

void
WorkitemReplication::SetBasicBlockNames(BasicBlockVector &subgraph)
{
  for (BasicBlockVector::iterator i = subgraph.begin(), e = subgraph.end();
       i != e; ++i) {
    BasicBlock *bb = *i;
    StringRef s = bb->getName();
    for (int z = 0; z < LocalSize[2]; ++z) {
      for (int y = 0; y < LocalSize[1]; ++y) {
        for (int x = 0; x < LocalSize[0] ; ++x) {
          
          if ((z == 0) && (y == 0) && (x == 0))
            continue;

          int index = (LocalSize[1] * LocalSize[0] * z +
                       LocalSize[0] * y +
                       x) - 1;
          
          bb = cast<BasicBlock> (ReferenceMap[index][bb]);
          bb->setName(s + ".wi_" + Twine(x) + "_" + Twine(y) + "_" + Twine(z));
        }
      }
    }
  }
}

void
WorkitemReplication::replicateWorkitemSubgraph(BasicBlockVector subgraph,
					       BasicBlock *entry,
					       BasicBlock *exit)
{
  // This might happen if one barrier follow another. Do nothing.
  if (subgraph.size() == 0)
    return;

  BasicBlockVector original_subgraph = subgraph;

  BasicBlockVector s;

  assert (entry != NULL && exit != NULL);

  IRBuilder<> builder(entry->getContext());

  for (int z = 0; z < LocalSize[2]; ++z) {
    for (int y = 0; y < LocalSize[1]; ++y) {
      for (int x = 0; x < LocalSize[0]; ++x) {
	
	if (x == (LocalSize[0] - 1) &&
	    y == (LocalSize[1] - 1) &&
	    z == (LocalSize[2] - 1)) {
	  builder.SetInsertPoint(entry, entry->front());
	  if (LocalX != NULL) {
	    builder.CreateStore(ConstantInt::get(IntegerType::
						 get(entry->getContext(),
						     32), x), LocalX);
	  }

          SetBasicBlockNames(original_subgraph);

          // No need to update LoopInfo here, replicated code
          // is never replicated again (FALSE, fails without it).
          DT->runOnFunction(*(entry->getParent()));
          LI->releaseMemory();
          LI->getBase().Calculate(DT->getBase());
	  return;
	}

	int i = (LocalSize[1] * LocalSize[0] * z +
                 LocalSize[0] * y +
                 x);

	replicateBasicblocks(s, ReferenceMap[i], subgraph);
	purge_subgraph(s, subgraph,
		       cast<BasicBlock> (ReferenceMap[i][exit]));
	updateReferences(s, ReferenceMap[i]);
	
	ReferenceMap[i].erase(exit->getTerminator());
	BranchInst::Create(cast<BasicBlock>(ReferenceMap[i][entry]),
			   exit->getTerminator());
        // This is not true, barriers must have one succesor (barrier BBs are
        // not replicated so we do not want functionality ther) and one predecessor
        // so that paralle regions have a definite exit edge), but the parallel region
        // itself might have more than one successor (for example, one edge going
        // to the barrier and another one elsewhere).
        // assert((exit->getTerminator()->getNumSuccessors() <= 1) &&
        //        "Multiple succesors of parallel section (uncanonicalized barriers?)!");
	exit->getTerminator()->eraseFromParent();

	builder.SetInsertPoint(entry, entry->front());
	if (LocalX != NULL) {
	  builder.CreateStore(ConstantInt::get(IntegerType::
					       get(entry->getContext(),
						   32), x), LocalX);
	  
	}
	if (x == 0) {
	  if (LocalY != NULL) {
	    builder.CreateStore(ConstantInt::get(IntegerType::
						 get(entry->getContext(),
						     32), y), LocalY);
	    
	  }
	  if (y == 0) {
	    if (LocalZ != NULL) {
	      builder.CreateStore(ConstantInt::get(IntegerType::
						   get(entry->getContext(),
						       32), z), LocalZ);
	    }
	  }
	}

	subgraph = s;
	entry = cast<BasicBlock>(ReferenceMap[i][entry]);
	exit = cast<BasicBlock>(ReferenceMap[i][exit]);

	s.clear();
      }
    }
  }

  // We should never exit through here.
  assert (0);
}

static void
purge_subgraph(std::vector<BasicBlock *> &new_subgraph,
	       const std::vector<BasicBlock *> &original_subgraph,
	       const BasicBlock *exit)
{
  std::set<BasicBlock *> original(original_subgraph.begin(),
                                  original_subgraph.end());

  for (std::vector<BasicBlock *>::iterator i = new_subgraph.begin(),
	 e = new_subgraph.end();
       i != e; ++i) {
    if (*i == exit)
      continue;
    // Remove CFG edges going to basic blocks which
    // were not contained in original graph (impossible
    // branches).
    TerminatorInst *t = (*i)->getTerminator();
    for (unsigned u = 0; u < t->getNumSuccessors(); ++u) {
      if (original.count(t->getSuccessor(u)) == 0) {
	BasicBlock *unreachable = BasicBlock::Create((*i)->getContext(),
						     "unreachable",
						     (*i)->getParent());
	new UnreachableInst((*i)->getContext(), unreachable);
	t->setSuccessor(u, unreachable);
      }
    }
  }
}

static bool
block_has_barrier(const BasicBlock *bb)
{
  for (BasicBlock::const_iterator i = bb->begin(), e = bb->end();
       i != e; ++i) {
    if (const CallInst *c = dyn_cast<CallInst>(i)) {
      const Value *v = c->getCalledValue();
      if (v->getName().equals(BARRIER_FUNCTION_NAME)) {
	assert((bb->size() == 2) &&
	       (bb->getSinglePredecessor() != NULL) &&
	       (bb->getTerminator()->getNumSuccessors() == 1) &&
	       ("Invalid barrier basicblock found!\n"));
	return true;
      }
    }
  }

  return false;
}

void
WorkitemReplication::replicateBasicblocks(BasicBlockVector &new_graph,
					  ValueValueMap &reference_map,
					  const BasicBlockVector &graph)
{
  for (std::vector<BasicBlock *>::const_iterator i = graph.begin(),
	 e = graph.end();
       i != e; ++i) {
    BasicBlock *b = *i;

    assert(!block_has_barrier(b) && "Barrier blocks should not be replicated!");

    BasicBlock *new_b = BasicBlock::Create(b->getContext(),
					   b->getName(),
					   b->getParent());
    
    reference_map[b] = new_b;
    new_graph.push_back(new_b);

    for (BasicBlock::iterator i2 = b->begin(), e2 = b->end();
	 i2 != e2; ++i2) {
      if (isReplicable(i2)) {
	Instruction *i = i2->clone();
	reference_map[i2] = i;//.insert(std::make_pair(i2, i));
	new_b->getInstList().push_back(i);
      }
    }
  }
}

void
WorkitemReplication::updateReferences(const BasicBlockVector &graph,
				      const ValueValueMap &reference_map)
{
  for (std::vector<BasicBlock *>::const_iterator i = graph.begin(),
	 e = graph.end();
       i != e; ++i) {
    BasicBlock *b = *i;
    for (BasicBlock::iterator i2 = b->begin(), e2 = b->end();
	 i2 != e2; ++i2) {
      Instruction *i = i2;
      for (std::map<Value *, Value *>::const_iterator i3 =
	     reference_map.begin(), e3 = reference_map.end();
	   i3 != e3; ++i3) {
	i->replaceUsesOfWith(i3->first, i3->second);
	// PHINode incoming BBs are no longer uses, we need a special case
	// for them.
	if (PHINode *phi = dyn_cast<PHINode>(i)) {
	  for (unsigned i4 = 0, e4 = phi->getNumIncomingValues(); i4 != e4; ++i4) {
	    if (phi->getIncomingBlock(i4) == i3->first) {
	      phi->setIncomingBlock(i4, cast<BasicBlock>(i3->second));
	    }
	  }
	}
      }
    }
  }
}

bool
WorkitemReplication::isReplicable(const Instruction *i)
{
  if (const StoreInst *s = dyn_cast<StoreInst>(i)) {
    const Value *v = s->getPointerOperand();
    const GlobalVariable *gv = dyn_cast<GlobalVariable>(v);
    if (gv == LocalX || gv == LocalY || gv == LocalZ)
      return false;
  }

  return true;
}<|MERGE_RESOLUTION|>--- conflicted
+++ resolved
@@ -153,16 +153,11 @@
   if (block_has_barrier(bb) &&
       (ProcessedBarriers.count(bb) == 0))
     {      
-<<<<<<< HEAD
-      BasicBlockSet pre_subgraph;
+      BasicBlockVector pre_subgraph;
 #ifndef NDEBUG
       bool found = 
 #endif
           FindSubgraph(pre_subgraph, entry, bb);
-=======
-      BasicBlockVector pre_subgraph;
-      bool found = FindSubgraph(pre_subgraph, entry, bb);
->>>>>>> 3c773d38
       assert(found && "Subgraph to a barrier does not reach the barrier!");
       //pre_subgraph.erase(bb); // Remove barrier basicblock from subgraph.
       for (std::vector<BasicBlock *>::const_iterator i = pre_subgraph.begin(),
