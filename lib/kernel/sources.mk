--- conflicted
+++ resolved
@@ -83,6 +83,7 @@
 	get_global_offset.c			\
 	get_global_size.c			\
 	get_group_id.c				\
+	get_image_depth.cl			\
 	get_image_height.cl			\
 	get_image_width.cl			\
 	get_local_id.c				\
@@ -138,7 +139,6 @@
 	printf.cl				\
 	radians.cl				\
 	read_image.cl				\
-	read_image.cl				\
 	recip.cl				\
 	remainder.cl				\
 	rhadd.cl				\
@@ -169,16 +169,8 @@
 	vstore.cl				\
 	vstore_half.cl				\
 	wait_group_events.cl			\
-<<<<<<< HEAD
 	write_image.cl
 
-=======
-	read_image.cl				\
-	write_image.cl		 		\
-	get_image_width.cl			\
-	get_image_height.cl			\
-	get_image_depth.cl
->>>>>>> 4b9b3795
 
 
 if USE_VECMATHLIB
