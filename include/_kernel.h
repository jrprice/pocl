--- conflicted
+++ resolved
@@ -22,41 +22,6 @@
    THE SOFTWARE.
 */
 
-<<<<<<< HEAD
-#ifdef __TCE_DEVICE__
-/* TCE supports only the embedded profile for now. 
-   For example, it does not support 64-bit integers nor 
-   double precision floats yet. */
-#define __EMBEDDED_PROFILE__ 1
-#define __ADDRESS_BITS__ 32
-#undef cl_khr_fp64
-#undef cles_khr_int64
-
-#elif defined(__ARM_DEVICE__)
-
-#define __EMBEDDED_PROFILE__ 1
-#define __ADDRESS_BITS__ 32
-#undef cl_khr_fp64
-#undef cles_khr_int64
-
-#else
-
-#undef __EMBEDDED_PROFILE__
-#define __ADDRESS_BITS__ 64 /* Not defined in the specs, but
-                               we need a way to check so we
-                               follow similar approach as with
-                               OpenCL-defined __ENDIAN_LITTLE__. */
-#define cl_khr_fp64
-#define cles_khr_int64
-
-#endif
-
-#if defined(cl_khr_fp64) && ! defined(cles_khr_int64)
-#  error "Can't have cl_khr_fp64 without cles_khr_int64"
-#endif
-
-=======
->>>>>>> cc208b28
 /* Enable double precision. This should really only be done when
    building the run-time library; when building application code, we
    should instead check a macro to see whether the application has
