--- conflicted
+++ resolved
@@ -38,26 +38,6 @@
 AC_CHECK_PROGS([LLVM_CONFIG], [llvm-config])
 test -z "$LLVM_CONFIG" && AC_MSG_FAILURE([no llvm-config found in \$PATH])
 
-<<<<<<< HEAD
-AC_LANG([C++])
-
-# Checks for libraries.
-ACX_PTHREAD()
-
-old_LDFLAGS="$LDFLAGS"
-LDFLAGS="$LDFLAGS `$LLVM_CONFIG --ldflags`"
-old_LIBS="$LIBS"
-LIBS=
-AC_SEARCH_LIBS([LLVMInitializeTransformUtils],
-               [LLVM-3.0 LLVMTransformUtils],
-	       , ,
-               [`$LLVM_CONFIG --libs transformutils`])
-AC_SUBST([LIBS_LLVMTRANSFORMUTILS], ["$LIBS"])
-test "$ac_cv_search_LLVMInitializeTransformUtils" = "no" && \
-  AC_MSG_FAILURE([Unable to link with LLVM libraries])
-LIBS="$old_LIBS"
-LDFLAGS="$old_LDFLAGS"
-=======
 #AC_LANG([C++])
 ACX_PTHREAD()
 
@@ -83,7 +63,6 @@
 #  AC_MSG_FAILURE([Unable to link with LLVM libraries])
 #LIBS="$old_LIBS"
 #LDFLAGS="$old_LDFLAGS"
->>>>>>> 3c773d38
 
 # Checks for header files.
 
