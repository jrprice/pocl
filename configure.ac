--- conflicted
+++ resolved
@@ -174,11 +174,7 @@
 # Option to choose external testsuites
 AC_ARG_ENABLE([testsuites],
 	      [AS_HELP_STRING([--enable-testsuites=suite1,suite2,...],
-<<<<<<< HEAD
-          [choose enabled external project testsuites (all,opencl-book-samples,ViennaCL,Rodinia,Parboil,amd,amdsdk2_9,VexCL,Piglit,Halide,OpenCV])],
-=======
-          [choose enabled external project testsuites (all,opencl-book-samples,ViennaCL,Rodinia,Parboil,amd,amdsdk2_9,VexCL,Piglit,Halide,CloverLeaf])],
->>>>>>> f2ebe3b4
+          [choose enabled external project testsuites (all,opencl-book-samples,ViennaCL,Rodinia,Parboil,amd,amdsdk2_9,VexCL,Piglit,Halide,OpenCV,CloverLeaf])],
 	      [],[enable_testsuites=check])
 
 enable_testsuite_opencl_book_samples=no
@@ -229,11 +225,7 @@
   fi  
 fi
 AS_CASE([,"$enable_testsuites",],
-<<<<<<< HEAD
-  [*,all,*|*,yes,*], [enable_testsuites="opencl-book-samples,ViennaCL,Rodinia,Parboil,amd,amdsdk2_9,VexCL,piglit,Halide,OpenCV"],
-=======
-  [*,all,*|*,yes,*], [enable_testsuites="opencl-book-samples,ViennaCL,Rodinia,Parboil,amd,amdsdk2_9,VexCL,piglit,Halide,CloverLeaf"],
->>>>>>> f2ebe3b4
+  [*,all,*|*,yes,*], [enable_testsuites="opencl-book-samples,ViennaCL,Rodinia,Parboil,amd,amdsdk2_9,VexCL,piglit,Halide,OpenCV,CloverLeaf"],
   [*,no,*], [enable_testsuites=""]
 )
 AS_CASE([,"$enable_testsuites",],
@@ -270,13 +262,12 @@
     enable_testsuite_halide=yes
   ])
 AS_CASE([,"$enable_testsuites",],
-<<<<<<< HEAD
   [*,opencv,*|*,OpenCV,*], [
     enable_testsuite_opencv=yes
-=======
+  ])
+AS_CASE([,"$enable_testsuites",],
   [*,cloverleaf,*|*,CloverLeaf,*], [
     enable_testsuite_cloverleaf=yes
->>>>>>> f2ebe3b4
   ])
 
 if test "$enable_testsuite_opencl_book_samples" = "yes"; then
@@ -380,11 +371,8 @@
 AM_CONDITIONAL([TEST_SUITE_VEXCL], [test "$enable_testsuite_vexcl" = "yes"])
 AM_CONDITIONAL([TEST_SUITE_PIGLIT], [test "$enable_testsuite_piglit" = "yes"])
 AM_CONDITIONAL([TEST_SUITE_HALIDE], [test "$enable_testsuite_halide" = "yes"])
-<<<<<<< HEAD
 AM_CONDITIONAL([TEST_SUITE_OPENCV], [test "$enable_testsuite_opencv" = "yes"])
-=======
 AM_CONDITIONAL([TEST_SUITE_CLOVERLEAF], [test "$enable_testsuite_cloverleaf" = "yes"])
->>>>>>> f2ebe3b4
 
 # Some information for the user
 AC_MSG_NOTICE([internal tests are enabled])
@@ -443,22 +431,18 @@
 else
   AC_MSG_NOTICE([tests from Halide are disabled])
 fi
-<<<<<<< HEAD
 if test "$enable_testsuite_opencv" = "yes"; then
   AC_MSG_NOTICE([tests from OpenCV are enabled])
   POAT_TESTSUITES="$POAT_TESTSUITES OpenCV"
 else
   AC_MSG_NOTICE([tests from OpenCV are disabled])
 fi
-=======
 if test "$enable_testsuite_cloverleaf" = "yes"; then
   AC_MSG_NOTICE([tests from CloverLeaf are enabled])
   POAT_TESTSUITES="$POAT_TESTSUITES CloverLeaf"
 else
   AC_MSG_NOTICE([tests from CloverLeaf are disabled])
 fi
-
->>>>>>> f2ebe3b4
 
 AC_SUBST([POAT_TESTSUITES])
 
@@ -1458,11 +1442,8 @@
                  examples/VexCL/Makefile
                  examples/piglit/Makefile
                  examples/Halide/Makefile
-<<<<<<< HEAD
 		 examples/OpenCV/Makefile
-=======
                  examples/CloverLeaf/Makefile
->>>>>>> f2ebe3b4
                  scripts/Makefile
                  tests/Makefile
                  tests/kernel/Makefile
